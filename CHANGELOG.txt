<<<<<<< HEAD
3.0.1 [2019-09-22]
------------------
 - fixed incompatibility with Thunderbird 70 (#167)
 - fixed DKIM status not visible when a message is opened in a new window (#172)
 - fixed incompatibility with CompactHeader add-on (#177)
 - JSDNS: fixed proxy support (#173)

3.0.0 [2019-09-01]
------------------
 - now requires at least Thunderbird 68
 - fixed incompatibility with Thunderbird 68/69 (#115)
 - libunbound resolver: remove old root trust anchor (key tag 19036)
=======
2.2.0pre1 [2020-01-05]
------------------
 - Authentication-Results header: fix relaxed parsing option and trailing ";"
 - exposed option on how to treat weak keys. Default is now ignore (was warning since 2.1.0) (#174)
 - fixed default text color for unsigned e-mail in dark theme if highlighting of From header is enabled (#181)
 - libunbound resolver: add ability to explicitly load dependencies of libunbound (#170, #179)
 - updated default rules and favicons (#165, #168, #169, #180)
>>>>>>> ae079034

2.1.0 [2019-08-29]
------------------
 - Cryptographic Algorithm and Key Usage Update (RFC 8301, #141)
 - updated default rules and favicons (#140, #145, #152, #157, #159)
 - added Hungarian translation (by Óvári) (#164)

2.0.1 [2019-01-18]
------------------
 - fixed signature verification in case the RSA key has an odd key length (#112)
 - fixed DMARC heuristic (#125)
 - fixed "*" not being recognized as valid Service Type in DKIM Keys (#134)
 - changed update DKIM key button to now update the keys of all DKIM signatures in the e-mail
 - Authentication-Results header: fixed mixed case results specified by older SPF specs resulting in a parsing error (#135)
 - JSDNS: fixed a problem getting the default DNS servers on Windows (#116, #120)
 - JSDNS: reduced default DNS server timeout from 10 to 5 seconds
 - updated included third-party libraries
 - updated default rules and favicons

2.0.0 [2018-04-19]
------------------
 - now requires at least Thunderbird 52
 - added toolbar button and menuitem for sign rules
 - added option to try to read non RFC compliant Authentication-Results header
 - fixed incompatibility with Thunderbird 57/59/60
 - fixed favicons not being shown if the CardBook add-on is installed
 - fixed "Add must be signed exception" button being disabled if wrong signer is only a warning
 - updated default rules and favicons

1.7.0 [2017-07-22]
------------------
 - libunbound resolver: added ability to specify multiple trust anchors
 - libunbound resolver: added new root trust anchor (key tag 20326)
 - updated default rules and favicons

1.6.5 [2017-05-14]
------------------
 - added Japanese translation (by SAKURAI Kenichi)
 - updated default rules

1.6.4 [2017-02-09]
------------------
 - fixed saving of result with DNSSEC lock enabled
 - fixed incompatibility with Thunderbird 52 and libunbound
 - updated default rules and favicons

1.6.3 [2016-11-20]
------------------
 - fixed incompatibility with Thunderbird 52
 - updated default rules and favicons

1.6.2 [2016-10-24]
------------------
 - fixed incompatibility with Silvermel/Charamel
 - fixed Problem with copied header fields
 - updated default rules and favicons

1.6.1 [2016-09-26]
------------------
 - fixed problem with old Thunderbird versions and sign rules

1.6.0 [2016-09-25]
------------------
 - added option to indicate successful DNSSEC validation with a lock (enabled by default)
 - added option to show the favicon of some known signing domains (enabled by default)
 - added option to show the ARH result alongside the add-ons, instead of replacing it
 - JSDNS: differentiate between a server error and an non existing DKIM key
 - sign rules: ignore must be signed for outgoing messages
 - sign rules: updated default rules
 - fixed updating a DKIM key or marking it as secure via the "Other Actions" button

1.5.1 [2016-06-11]
------------------
 - fixed verification for external messages
 - sign rules: updated default rules

1.5.0 [2016-05-17]
------------------
 - added option to enable/disable DKIM verification for each account
 - JavaScript DNS library: added support to use a proxy
 - sign rules: updated default rules (added firefox.com)
 - DKIM key: empty, but existing DNS record is now treated as a missing key instead as an ill-formed one
 - fixed installing problem if extensions.getAddons.cache.enabled is set to false (https://bugzilla.mozilla.org/show_bug.cgi?id=1187725)

1.4.1 [2016-02-13]
------------------
 - fixed incompatibility with Thunderbird 46
 - Authentication-Results header: fixed trusting all authentication servers

1.4.0 [2016-02-08]
------------------
 - simplified shown error reasons and added advanced option for detailed reasons
 - Authentication-Results header: reading of the ARH can now be set for each account
 - Authentication-Results header: added option to only trust specific authentication servers
 - Authentication-Results header: continue verification if there is no DKIM result in the ARH header
 - Authentication-Results header: allow also unknown property types to be compliant with RFC 7601
 - Authentication-Results header: fixed bug if ARH header exists, but no message authentication was done
 - JavaScript DNS library: no longer get the DNS servers from deactivated interfaces under windows
 - libunbound resolver: no longer blocks the UI of Thunderbird
 - libunbound resolver: changing preferences no longer needs a restart

1.3.6 [2015-09-13]
------------------
 - fixed error in parsing of Authentication-Results header
 - added additional debugging calls

1.3.5 [2015-07-11]
------------------
 - fixed bug if a header field body started with a ":"

1.3.4 [2015-06-21]
------------------
 - added compatibility for Thunderbird 40

1.3.3 [2015-03-21]
------------------
 - fixed bug in the sorting of the results of multiple DKIM signatures

1.3.2 [2015-02-21]
------------------
 - updated default sign rules

1.3.1 [2014-12-10]
------------------
 - DNS errors in DMARC heuristic are now ignored (previously this resulted in an internal error)
 - fixed error resulting in incompatibility with Thunderbird 36

1.3.0 [2014-12-08]
------------------
 - added option to treat ill-formed selector tag as as error/warning/nothing (default warning; previous behavior was error)
 - added support for multiple signatures
 - added option to read Authentication-Results header
 - added French translation (by Christophe CHAUVET)

 - fixed problem with JavaScript DNS Resolver and long DKIM keys, resulting in error "Key couldn't be decoded"
 - fixed incompatibility with compact headers add-on

1.2.2 [2014-08-16]
------------------
 - added Chinese (Simplified) translation (by YFdyh000)
 - fixed the showing of a wrong error reason in some cases of a bad RSA signature

1.2.1 [2014-06-30]
------------------
 - fixed an issue in formated strings ("%S" was not replaced)

1.2.0 [2014-06-25]
------------------
 - added option for sign rules to allow also subdomains of the SDIDs (enabled by default)
 - fixed comparison of domains (was case sensitive)
 - updated default sign rules

1.1.2 [2014-05-08]
------------------
 - fixed error if e-mail is from a domain on the public suffix list (like "googlecode.com")
 - updated default sign rules

1.1.1 [2014-04-10]
------------------
 - fixed bug in use of libundboud (non existing domain was treated as server error; caused problems with DMARC)

1.1.0 [2014-04-07]
------------------
 - added options for automatically added sign rules
 - added option to use DMARC to heuristically determinate if an e-mail should be signed
 - fixed sign rules being automatically added even if signRules are disabled
 - fixed bug in getting DNS name server from OS under Linux/Mac (last line was not read)

1.0.5 [2014-01-14]
------------------
 - added Italian translation (by Michele Locati)
 - statusbarpanel and tooltip are now set to loading on reverify
 - DKIM Keys and signers rules window can now be opened at the same time

1.0.4 [2013-12-20]
------------------
 - fixed bug in an error message of the JavaScript DNS library
 - added advanced options for the JavaScript DNS library useful in case of bad network connection (not available through GUI)

1.0.3 [2013-12-12]
------------------
 - fixed bug in sign rules if from address contains capital letters
 - fixed verification of unsigned e-mails which are marked as should be signed by sign rules

1.0.2 [2013-11-22]
------------------
 - fixed internal error if sign rules are disabled

1.0.1 [2013-11-22]
------------------
 - fixed DKIM_SIGWARNING_FROM_NOT_IN_SDID

1.0.0 [2013-11-21]
------------------
 - added signers rules
 - added key storing
 - added libunbound as second DNS resolver (supports DNSSEC)
 - from tooltip now also works if Thunderbird's status bar is disabled

 - fixed some patterns (A-z to A-Za-z, dkim_safe_char, qp_hdr_value)
 - fixed pattern for note tag in DKIM key
 - fixed bug in DKIM_SIGWARNING_FROM_NOT_IN_AUID
 - validate tag list as specified in Section 3.2 of RFC 6376
 - now differentiation between missing and ill-formed tags
 - added check that hash declared in DKIM-Signature is included in the hashs declared in the key record
 - added check that the hash algorithm in the public key is the same as in the header

0.6.3 [2013-10-13]
------------------
 - fixed bug for detection of configured DNS Servers in Windows
   (if more then one DNS server was configured for an adapter)

0.6.2 [2013-10-13]
------------------
 - fixed bug if "other actions" button of CompactHeader add-on toolbar is not included

0.6.1 [2013-10-12]
------------------
 - better detection of configured DNS Servers in Windows

0.6.0 [2013-09-26]
------------------
 - added option for displaying of header, status bar and tooltip for From header
 - fixed false detection of DKIM_SIGERROR_DOMAIN_I
 - made options height smaller
 - fixed error in "simple" body canonicalization algorithm resulting in "Wrong body hash"
 - fixed bug for mixed CRLF and LF EOLs in body (resulting in "Wrong body hash")
 - fixed error if external message was viewed (but there is still a problem with IMAP attachments)
 - fixed bug ("DKIM-Signature" header name was case sensitive)

0.5.1 [2013-09-20]
------------------
 - added option to get DNS Servers from OS

0.5.0 [2013-09-10]
------------------
 - added support of multiple DNS servers
 - added optional saving of the result
 - DNS Server not reachable no longer treated as a PERMFAIL
 - added TEMPFAIL

0.4.4 [2013-08-02]
------------------
 - changed how msgHdrViewOverlay.css is loaded

0.4.3 [2013-07-27]
------------------
 - header highlighting now works with collapsed header from CompactHeader addon
 - works now also if e-mail has LF line ending

0.4.2 [2013-06-28]
------------------
 - fixed alignment of warning-icon in mac (by Nils Maier)

0.4.1 [2013-06-28]
------------------
 - DKIM-Signature header field name now in same style as the others (by Nils Maier)
 - fixed bug if message needs to be downloaded from IMAP server
 - added German translation (by ionum)
 - fixed relaxed canonicalization of a body with only empty lines (by ionum)
 - small displaying changes in options

0.4.0 [2013-06-09]
------------------
 - warnings are displayed
 - added warning for
  - Signature is expired
  - Signature is in the future
  - From is not in SDID
  - From is not in AUID
  - Signature key is small
 - added option to treat testmode as warning, not as error
 - added options for highlighting of From header
 - added option to always show DKIM-Signature header field
 - fixed relaxed body canonicalization for non trailing CRLF
 - fixed parsing of Message canonicalization if only one algorithm is named
 - added partial support of CNAME record type in DNS Library
 - fix bug if nonexisting header field is signed
 - fixed parsing of AUID

0.3.3 [2013-05-31]
------------------
 - fixed issue with RSS feeds
 - added debug info to rsasign-1.2.js

0.3.2 [2013-05-30]
------------------
 - fixed regex pattern for SDID, Selector and local_part

0.3.1 [2013-05-30]
------------------
 - fixed problem with CompactHeader addon

0.3.0 [2013-05-29]
------------------
 - options dialog added
 - body length tag was checked before canonicalization
 - fixed simple body canonicalization for empty body or no trailing CRLF
 - DNS, RSA, ... helper scripts now in DKIM_Verifier namespace

0.2.2 [2013-05-22]
------------------
 - fixed regex pattern for domain_name ("." was not escaped)

0.2.1 [2013-05-22]
------------------
 - query method was parsed wrong
 - last header field was parsed wrong
 - DNS exception now caught

0.2 [2013-05-16]
----------------
 - check that from header is signed now included
 - key record flags are no longer ignored
 - Multiple Instances of a header Field are now supported
 - encoding issue for body hash fixed

0.1 [2013-05-13]
----------------
 - Initial release<|MERGE_RESOLUTION|>--- conflicted
+++ resolved
@@ -1,17 +1,3 @@
-<<<<<<< HEAD
-3.0.1 [2019-09-22]
-------------------
- - fixed incompatibility with Thunderbird 70 (#167)
- - fixed DKIM status not visible when a message is opened in a new window (#172)
- - fixed incompatibility with CompactHeader add-on (#177)
- - JSDNS: fixed proxy support (#173)
-
-3.0.0 [2019-09-01]
-------------------
- - now requires at least Thunderbird 68
- - fixed incompatibility with Thunderbird 68/69 (#115)
- - libunbound resolver: remove old root trust anchor (key tag 19036)
-=======
 2.2.0pre1 [2020-01-05]
 ------------------
  - Authentication-Results header: fix relaxed parsing option and trailing ";"
@@ -19,7 +5,19 @@
  - fixed default text color for unsigned e-mail in dark theme if highlighting of From header is enabled (#181)
  - libunbound resolver: add ability to explicitly load dependencies of libunbound (#170, #179)
  - updated default rules and favicons (#165, #168, #169, #180)
->>>>>>> ae079034
+
+3.0.1 [2019-09-22]
+------------------
+ - fixed incompatibility with Thunderbird 70 (#167)
+ - fixed DKIM status not visible when a message is opened in a new window (#172)
+ - fixed incompatibility with CompactHeader add-on (#177)
+ - JSDNS: fixed proxy support (#173)
+
+3.0.0 [2019-09-01]
+------------------
+ - now requires at least Thunderbird 68
+ - fixed incompatibility with Thunderbird 68/69 (#115)
+ - libunbound resolver: remove old root trust anchor (key tag 19036)
 
 2.1.0 [2019-08-29]
 ------------------
